#    This file is part of pyEntropy
#
#    pyEntropy is free software: you can redistribute it and/or modify
#    it under the terms of the GNU General Public License as published by
#    the Free Software Foundation, either version 2 of the License, or
#    (at your option) any later version.
#
#    pyEntropy is distributed in the hope that it will be useful,
#    but WITHOUT ANY WARRANTY; without even the implied warranty of
#    MERCHANTABILITY or FITNESS FOR A PARTICULAR PURPOSE.  See the
#    GNU General Public License for more details.
#
#    You should have received a copy of the GNU General Public License
#    along with pyEntropy. If not, see <http://www.gnu.org/licenses/>.
#
#    Copyright 2009, 2010 Robin Ince
"""
Module for computing finite-alphabet maximum entropy solutions using a 
coordinate transform method

For details of the method see:

    Ince, R. A. A., Petersen, R. S., Swan, D. C., Panzeri, S., 2009
    "Python for Information Theoretic Analysis of Neural Data", 
    Frontiers in Neuroinformatics 3:4 doi:10.3389/neuro.11.004.2009
    http://www.frontiersin.org/neuroinformatics/paper/10.3389/neuro.11/004.2009/
    
If you use this code in a published work, please cite the above paper.

The generated transformation matrices for a given set of parameters are 
stored to disk. The default location for the cache is a ``.pyentropy`` 
(``_pyentropy`` on windows) directory in the users home directory. To 
override this and use a custom location (for example to share the folder 
between users) you can put a configuration file ``.pyentropy.cfg`` 
(``pyentropy.cfg`` on windows) file in the home directory with the 
following format::

    [maxent]
    cache_dir = /path/to/cache
    
:func:`pyentropy.maxent.get_config_file()` will show where it is looking for the config
file.

The probability vectors for a finite-alphabet space of ``n`` variables with
``m`` possible values is a length ``m**n-1`` vector ordered such that the 
value of the index is equal to the decimal value of the input state 
represented, when interpreted as a base m, length n word. eg for n=3,m=3::

    P[0] = P(0,0,0)
    P[1] = P(0,0,1)
    P[2] = P(0,0,2)
    P[3] = P(0,1,0)
    P[4] = P(0,1,1) etc.

This allows efficient vectorised conversion between probability index and 
response word using base2dec, dec2base. The output is in the same format.

"""
import time
import os
import sys
import numpy as np
import scipy as sp
import scipy.io as sio
import scipy.sparse as sparse
import scipy.optimize as opt
import configparser
# umfpack disabled due to bug in scipy
# http://mail.scipy.org/pipermail/scipy-user/2009-December/023625.html
#try:
    #import scikits.umfpack as um
    #HAS_UMFPACK = True
#except:
    #HAS_UMFPACK = False
HAS_UMFPACK = False
from scipy.sparse.linalg import spsolve, use_solver
use_solver(useUmfpack=False)
from pyentropy.utils import dec2base, base2dec


def get_config_file():
    """Get the location and name of the config file for specifying
    the data cache dir. You can call this to find out where to put your
    config.
    """
    if sys.platform.startswith('win'):
        cfname = '~/pyentropy.cfg'
    else:
        cfname = '~/.pyentropy.cfg'
    return os.path.expanduser(cfname)

def get_data_dir():
    """Get the data cache dir to use to load and save precomputed matrices"""
    # default values
    if sys.platform.startswith('win'):
        dirname = '~/_pyentropy'
    else:
        dirname = '~/.pyentropy'
    # try to load user override
    config = configparser.RawConfigParser()
    cf = config.read(get_config_file())
    try:
        data_dir = os.path.expanduser(config.get('maxent','cache_dir'))
    except (configparser.NoSectionError, configparser.NoOptionError):
        data_dir = os.path.expanduser(dirname)
    # check directory exists
    if not os.path.isdir(data_dir):
        try:
            os.mkdir(data_dir)
        except:
            print("ERROR: could not create data dir. Please check your " + \
                  "configuration.")
            raise
    return data_dir

#
# AmariSolve class
#
class AmariSolve:
    """A class for computing maximum-entropy solutions.

    When the class is initiliased the coordinate transform matrices are loaded
    from disk, if available, or generated.

    See module docstring for location of cache directory.
    
    An instance then exposes a solve method which returns the maximum entropy
    distribution preserving marginal constraints of the input probability 
    vector up to a given order k. 

    This class computed the full transformation matrix and so can compute 
    solutions for any order.
   
    """

    def __init__(self, n, m, filename='a_', local=False, confirm=True):
        """Setup transformation matrix for given parameter set.

        If existing matrix file is found, load the (sparse) transformation
        matrix A, otherwise generate it.

        :Parameters:
          n : int
            number of variables in the system
          m : int
            size of finite alphabet (number of symbols)
          filename : {str, None}, optional
            filename to load/save (designed to be used by derived classes).
          local : {False, True}, optional 
            If True, then store/load arrays from 'data/' directory in 
            current working directory. Otherwise use the package data dir
            (default ~/.pyentropy or ~/_pyentropy (windows))
            Can be overridden through ~/.pyentropy.cfg or ~/pyentropy.cfg 
            (windows)
          confirm : {True, False}, optional
            Whether to prompt for confirmation before generating matrix

        """

        #if np.mod(m,2) != 1:
         #   raise ValueError, "m must be odd"

        try: 
            k = self.k
        except AttributeError:
            self.k = n
            
        self.n = n
        self.m = m
        self.l = (m-1)/2
        # full dimension of probability space
        self.fdim = m**n
        # dimension of arrays (-1 dof)
        self.dim = self.fdim - 1

        filename = filename + "n%im%i"%(n,m) 
        if local:
            self.filename = os.path.join(os.getcwd(), 'data', filename)
        else:
            self.filename = os.path.join(get_data_dir(), filename)

        # if file exists load (matrix A)
        # must be running in correct directory
        if os.path.exists(self.filename+'.mat'):
            loaddict = sio.loadmat(self.filename+'.mat')
            self.A = loaddict['A'].tocsc()
            self.order_idx = loaddict['order_idx'].squeeze()
        elif confirm:
            inkey = input("Existing .mat file not found..." +
                              "Generate matrix? (y/n)")
            if inkey == 'y':
                # else call matrix generation function (and save)
                self._generate_matrix()
            else:
                print("File not found and generation aborted...")
                print("Do not use this class instance.")
                return None
        else:
            # just generate it without confirmation
            self._generate_matrix()

        self.B = self.A.T
        # umfpack factorisation of matrix
        if HAS_UMFPACK:
            self._umfpack()

        return None

    def _umfpack(self):
        self.umf = um.UmfpackContext()
        self.umf.numeric(self.B)

    def _calculate_orders(self):
        k = self.k
        n = self.n
        m = self.m
        dim = self.dim
        
        # Calculate the length of each order
        self.order_idx       = np.zeros(n+2, dtype=int) 
        self.order_length    = np.zeros(n+1, dtype=int)
        self.row_counter     = 0

        for ordi in range(n+1):
            self.order_length[ordi] = (sp.special.comb(n, ordi+1, exact=1) *
                                        ((m-1)**(ordi+1)))
            self.order_idx[ordi] = self.row_counter
            self.row_counter += self.order_length[ordi]

        self.order_idx[n+1] = dim+1

        # Calculate nnz for A
        # not needed for lil sparse format
        x = (m*np.ones(n))**np.arange(n-1,-1,-1)
        x = x[:k]
        y = self.order_length[:k]
        self.Annz = np.sum(x*y.T)
        
    def _generate_matrix(self):
        """Generate A matrix if required"""
        k = self.k
        n = self.n
        m = self.m
        dim = self.dim

        self._calculate_orders()

        self.A = sparse.dok_matrix((self.order_idx[k],dim))

        self.row_counter = 0
        for ordi in range(k):
            self.nterms = m**(n - (ordi+1))
            self.terms = dec2base(np.c_[0:self.nterms,], m, n-(ordi+1))
            self._recloop((ordi+1), 1, [], [], n, m)
            print("Order " + str(ordi+1) + " complete. Time: " + time.ctime())

        # save matrix to file
        self.A = self.A.tocsc()
        savedict = {'A':self.A, 'order_idx':self.order_idx}
        sio.savemat(self.filename, savedict)

    def _recloop(self, order, depth, alpha, pos, n, m, blocksize=None):
        terms = self.terms
        A = self.A
        if not blocksize:
            blocksize = self.nterms

        # starting point for position loop
        if len(pos)==0:
            pos_start = 0
        else:
            pos_start = pos[-1] + 1

        # loop over alphabet
        for ai in range(1, m):
            alpha_new = list(alpha)
            alpha_new.append(ai)

            # loop over position
            for pi in range(pos_start, (n-(order-depth))):
                pos_new = list(pos)
                pos_new.append(pi)

                # add columns?
                if depth == order:
                    # special case for highest order
                    # (can't insert columns into empty terms array)
                    if order==n:
                        cols = base2dec(np.atleast_2d(alpha_new),m)[0]-1
                        A[self.row_counter, cols] = 1
                    else:    
                        # add columns (insert and add to sparse)
                        ins = np.tile(alpha_new,(blocksize,1))
                        temp = terms
                        for coli in range(order):
                            temp = inscol(temp, np.array(ins[:,coli],ndmin=2).T, pos_new[coli])

                        cols = (base2dec(temp,m)-1).tolist()

                        A[self.row_counter, cols] = 1;

                    self.row_counter += 1
                else:
                    self._recloop(order, depth+1, alpha_new, pos_new, n, m, blocksize=blocksize)

    def solve(self,Pr,k,eta_given=False,ic_offset=-0.01, **kwargs):
        """Find maxent distribution for a given order k
        
        :Parameters:
          Pr : (fdim,)
           probability distribution vector
          k : int
            Order of interest (marginals up to this order constrained)
          eta_given : {False, True}, optional
            Set this True if you are passing the marginals in Pr instead of 
            the probabilities
          ic_offset : float, oprtional
            Initial condition offset for the numerical optimisation. If you
            are having trouble getting convergence, try playing with this. 
            Usually making it smaller is effective (ie -0.00001)

        :Returns:
          Psolve : (fdim,)
            probability distribution vector of k-th order maximum entropy
            solution


        """
        if len(Pr.shape) != 1:
            raise ValueError("Input Pr should be a 1D array")
        if not eta_given and Pr.size != self.fdim:
<<<<<<< HEAD
            raise ValueError, "Input probability vector must have length fdim (m^n)"

        l = self.order_idx[k].astype(int)
        if eta_given:
            if Pr.size < l:
                raise ValueError, "Input eta vector must have at least %i entries" % l
=======
            raise ValueError("Input probability vector must have length fdim (m^n)")
        if eta_given:
            if Pr.size != self.dim:
                raise ValueError("Input eta vector must have length dim (m^n -1)")
>>>>>>> f7c2695e
        else:
            if Pr.size != self.fdim:
                raise ValueError("Input probability vector must have length fdim (m^n)")
            if not np.allclose(Pr.sum(), 1.0):
                raise ValueError("Input probability vector must sum to 1")


        # initial conditions from 1st distribution 
        if not eta_given:
            p1 = order1direct(Pr, self)
            theta1 = self.theta_from_p(p1)
            x0 = theta1[:l] + ic_offset
        else:
            x0 = np.zeros(l)+ic_offset 

        theta0  = np.zeros(self.order_idx[-1]-self.order_idx[k]-1)
        sf      = self._solvefunc

        jacobian = kwargs.get('jacobian',True)

        Asmall = self.A[:l,:]
        Bsmall = Asmall.T
        if eta_given:
            eta_sampled = Pr[:l]
        else:
            eta_sampled = Asmall*Pr[1:]

        if jacobian:
            self.optout = opt.fsolve(sf, x0, (Asmall,Bsmall,eta_sampled, l), 
                fprime=self._jacobian, col_deriv=1, full_output=1)
        else:
            self.optout = opt.fsolve(sf, x0, (Asmall,Bsmall,eta_sampled, l), 
                full_output=1)

        #self.optout = opt.leastsq(sf, x0, (Asmall,Bsmall,eta_sampled), 
                #full_output=1)
        the_k = self.optout[0]

        print("order: " + str(k) + \
                " ierr: " + str(self.optout[2]) + " - " + self.optout[3])
        print("fval: " + str(np.mean(np.abs(self.optout[1]['fvec']))),)
        # extra debug info for jacobian 
        print("nfev: %d" % self.optout[1]['nfev'],)
        try:
            print("njev: %d" % self.optout[1]['njev'])
        except KeyError:
            print("")
        Psolve = np.zeros(self.fdim)
        Psolve[1:] = self._p_from_theta(np.r_[the_k,theta0])
        Psolve[0] = 1.0 - Psolve.sum()
        return Psolve

    def _solvefunc(self, theta_un, Asmall, Bsmall, eta_sampled, l):
        b = np.exp(Bsmall*theta_un)
        y = eta_sampled - ( (Asmall*b) / (b.sum()+1) )
        return y

    def _jacobian(self, theta, Asmall, Bsmall, eta_sampled, l):
        x = np.exp(Bsmall*theta)
        p = Asmall*x
        q = x.sum() + 1

        J = np.outer(p,p)
        xd = sparse.spdiags(x,0,x.size,x.size,format='csc')
        qdp = (Asmall * xd) * Bsmall
        qdp *= q
        J = J - qdp
        J /= (q*q)

        return J

    def _p_from_theta(self, theta):
        """Internal version - stays in dim space (missing p[0])"""
        pnorm = lambda p: ( p / (p.sum()+1) )
        return pnorm(np.exp(self.A.T*theta))

    def p_from_theta(self, theta):
        """Return full ``fdim`` p-vector from ``fdim-1`` length theta"""
        p = np.zeros(self.fdim)
        p[1:] = self._p_from_theta(theta)
        p[0] = 1.0 - p.sum()
        return p

    def theta_from_p(self, p):
        """Return theta vector from full probaility vector"""
        b = np.log(p[1:]) - np.log(p[0])
        if HAS_UMFPACK:
            # use prefactored matrix
            theta = self.umf.solve(um.UMFPACK_A, self.B, b, autoTranspose=True)
        else:
            theta = spsolve(self.B, b)
        # add theta(0) or not?
        return theta

    def eta_from_p(self, p):
        """Return eta-vector (marginals) from full probability vector"""
        return self.A*p[1:]


def inscol(x,h,n):
    xs = x.shape
    hs = h.shape
 
    if hs[0]==1:    # row vector
        h=h.T
        hs=h.shape

    if n==0:
        y = np.hstack((h,x))
    elif n==xs[1]:
        y = np.hstack((x,h))
    else:
        y = np.hstack((x[:,:n],h,x[:,n:]))

    return y


def order1direct(p,a):
    """Compute first order solution directly for testing"""
    if p.size != a.fdim:
        raise ValueError("Probability vector doesn't match a.fdim")

    # 1st order marginals
    marg = a.eta_from_p(p)[:a.order_idx[1]]
    # output
    p1 = np.zeros(a.fdim)

    the1pos = lambda x,v: ((v-1)*a.n)+x

    # loop over all probabilities (not p(0))
    for i in range(1,a.fdim):
        Pword = dec2base(np.atleast_2d(i).T,a.m,a.n)

        # loop over each variable
        for j in range(a.n):

            # this value
            x = Pword[0][j]
            if x!=0:
                # this is a normal non-zero marginal
                factor = marg[the1pos(j,x)]
            else:
                # this is a zero-value marginal
                factor = 1 - marg[the1pos(j,np.r_[1:a.m])].sum()

            if p1[i]==0:
                # first entry
                p1[i] = factor
            else:
                p1[i] *= factor

    # normalise
    p1[0] = 1.0 - p1.sum()
    return p1
        <|MERGE_RESOLUTION|>--- conflicted
+++ resolved
@@ -329,19 +329,12 @@
         if len(Pr.shape) != 1:
             raise ValueError("Input Pr should be a 1D array")
         if not eta_given and Pr.size != self.fdim:
-<<<<<<< HEAD
-            raise ValueError, "Input probability vector must have length fdim (m^n)"
+            raise ValueError("Input probability vector must have length fdim (m^n)")
 
         l = self.order_idx[k].astype(int)
         if eta_given:
             if Pr.size < l:
-                raise ValueError, "Input eta vector must have at least %i entries" % l
-=======
-            raise ValueError("Input probability vector must have length fdim (m^n)")
-        if eta_given:
-            if Pr.size != self.dim:
-                raise ValueError("Input eta vector must have length dim (m^n -1)")
->>>>>>> f7c2695e
+                raise ValueError("Input eta vector must have at least %i entries" % l)
         else:
             if Pr.size != self.fdim:
                 raise ValueError("Input probability vector must have length fdim (m^n)")
